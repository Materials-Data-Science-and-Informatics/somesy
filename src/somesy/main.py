"""Main entry point for the somesy CLI."""

import typer

from somesy import __version__
from somesy.cli import init, sync

app = typer.Typer()


def version_callback(value: bool):
    """Print version information."""
    if value:
        typer.echo(f"somesy version: {__version__}")
        raise typer.Exit()


@app.callback()
def common(
    ctx: typer.Context,
    version: bool = typer.Option(None, "--version", "-v", callback=version_callback),
):
    """Response for version information."""


<<<<<<< HEAD
@app.command()
def sync(
    input_file: Path = typer.Option(
        Path(".somesy.toml"),
        "--input-file",
        "-i",
        exists=False,
        file_okay=True,
        dir_okay=False,
        writable=True,
        readable=True,
        resolve_path=True,
        help="Somesy input file path",
    ),
    no_sync_cff: bool = typer.Option(
        False,
        "--no-sync-cff",
        "-C",
        help="Do not sync CITATION.cff file",
    ),
    cff_file: Path = typer.Option(
        Path("CITATION.cff"),
        "--cff-file",
        "-c",
        exists=False,
        file_okay=True,
        dir_okay=False,
        writable=True,
        readable=True,
        resolve_path=True,
        help="CITATION.cff file path",
    ),
    no_sync_pyproject: bool = typer.Option(
        False,
        "--no-sync-pyproject",
        "-P",
        help="Do not sync pyproject.toml file",
    ),
    pyproject_file: Path = typer.Option(
        Path("pyproject.toml"),
        "--pyproject-file",
        "-p",
        exists=True,
        file_okay=True,
        dir_okay=False,
        writable=True,
        readable=True,
        resolve_path=True,
        help="Existing pyproject.toml file path",
    ),
    no_sync_codemeta: bool = typer.Option(
        False,
        "--no-sync-codemeta",
        "-M",
        help="Do not sync codemeta.json file",
    ),
    codemeta_file: Path = typer.Option(
        Path("codemeta.json"),
        "--codemeta-file",
        "-m",
        exists=False,
        file_okay=True,
        dir_okay=False,
        writable=True,
        readable=True,
        resolve_path=True,
        help="Custom codemeta.json file path",
    ),
    show_info: bool = typer.Option(
        False,
        "--show-info",
        "-s",
        help="Get basic output (somesy is quiet by default)",
    ),
    verbose: bool = typer.Option(
        False,
        "--verbose",
        "-v",
        help="Verbose output",
    ),
    debug: bool = typer.Option(
        False,
        "--debug",
        "-d",
        help="Debug output",
    ),
):
    """Sync project metadata input with metadata files."""
    set_logger(debug=debug, verbose=verbose, info=show_info)
    # at least one of the sync options must be enabled
    if no_sync_cff and no_sync_pyproject and no_sync_codemeta:
        logger.warning("No files are enabled for sync, nothing to do!")
        typer.Exit(code=0)

    logger.info("[bold green]Syncing project metadata...[/bold green]\n")
    logger.debug(
        f"""CLI arguments:
        {verbose=}, {debug=}
        {input_file=},
        {cff_file=}, {no_sync_cff=},
        {pyproject_file=}, {no_sync_pyproject=},
        {codemeta_file=}, {no_sync_codemeta=},
        """
    )

    try:
        # check if input file exists, if not, try to find it from default list
        input_file = discover_input(input_file)

        # info output
        logger.info("Files to sync:")
        if not no_sync_pyproject:
            logger.info(
                f"  - [italic]pyproject.toml[/italic]\t[grey]({pyproject_file})[/grey]"
            )
        if not no_sync_cff:
            logger.info(f"  - [italic]CITATION.cff[/italic]\t[grey]({cff_file})[/grey]")
        if not no_sync_codemeta:
            logger.info(
                f"  - [italic]codemeta.json[/italic]\t[grey]({codemeta_file})[/grey]"
            )

        # sync files
        sync_command(
            input_file=input_file,
            pyproject_file=pyproject_file if not no_sync_pyproject else None,
            cff_file=cff_file if not no_sync_cff else None,
            codemeta_file=codemeta_file if not no_sync_codemeta else None,
        )

    except Exception as e:
        logger.error(f"[bold red]Error: {e}[/bold red]")
        logger.debug(f"[red]{traceback.format_exc()}[/red]")
        raise typer.Exit(code=1)

    logger.info("[bold green]Syncing completed.[/bold green]")

=======
# add subcommands
app.add_typer(sync.app, name="sync")
app.add_typer(init.app, name="init")
>>>>>>> aad103d7

if __name__ == "__main__":
    app()<|MERGE_RESOLUTION|>--- conflicted
+++ resolved
@@ -23,149 +23,9 @@
     """Response for version information."""
 
 
-<<<<<<< HEAD
-@app.command()
-def sync(
-    input_file: Path = typer.Option(
-        Path(".somesy.toml"),
-        "--input-file",
-        "-i",
-        exists=False,
-        file_okay=True,
-        dir_okay=False,
-        writable=True,
-        readable=True,
-        resolve_path=True,
-        help="Somesy input file path",
-    ),
-    no_sync_cff: bool = typer.Option(
-        False,
-        "--no-sync-cff",
-        "-C",
-        help="Do not sync CITATION.cff file",
-    ),
-    cff_file: Path = typer.Option(
-        Path("CITATION.cff"),
-        "--cff-file",
-        "-c",
-        exists=False,
-        file_okay=True,
-        dir_okay=False,
-        writable=True,
-        readable=True,
-        resolve_path=True,
-        help="CITATION.cff file path",
-    ),
-    no_sync_pyproject: bool = typer.Option(
-        False,
-        "--no-sync-pyproject",
-        "-P",
-        help="Do not sync pyproject.toml file",
-    ),
-    pyproject_file: Path = typer.Option(
-        Path("pyproject.toml"),
-        "--pyproject-file",
-        "-p",
-        exists=True,
-        file_okay=True,
-        dir_okay=False,
-        writable=True,
-        readable=True,
-        resolve_path=True,
-        help="Existing pyproject.toml file path",
-    ),
-    no_sync_codemeta: bool = typer.Option(
-        False,
-        "--no-sync-codemeta",
-        "-M",
-        help="Do not sync codemeta.json file",
-    ),
-    codemeta_file: Path = typer.Option(
-        Path("codemeta.json"),
-        "--codemeta-file",
-        "-m",
-        exists=False,
-        file_okay=True,
-        dir_okay=False,
-        writable=True,
-        readable=True,
-        resolve_path=True,
-        help="Custom codemeta.json file path",
-    ),
-    show_info: bool = typer.Option(
-        False,
-        "--show-info",
-        "-s",
-        help="Get basic output (somesy is quiet by default)",
-    ),
-    verbose: bool = typer.Option(
-        False,
-        "--verbose",
-        "-v",
-        help="Verbose output",
-    ),
-    debug: bool = typer.Option(
-        False,
-        "--debug",
-        "-d",
-        help="Debug output",
-    ),
-):
-    """Sync project metadata input with metadata files."""
-    set_logger(debug=debug, verbose=verbose, info=show_info)
-    # at least one of the sync options must be enabled
-    if no_sync_cff and no_sync_pyproject and no_sync_codemeta:
-        logger.warning("No files are enabled for sync, nothing to do!")
-        typer.Exit(code=0)
-
-    logger.info("[bold green]Syncing project metadata...[/bold green]\n")
-    logger.debug(
-        f"""CLI arguments:
-        {verbose=}, {debug=}
-        {input_file=},
-        {cff_file=}, {no_sync_cff=},
-        {pyproject_file=}, {no_sync_pyproject=},
-        {codemeta_file=}, {no_sync_codemeta=},
-        """
-    )
-
-    try:
-        # check if input file exists, if not, try to find it from default list
-        input_file = discover_input(input_file)
-
-        # info output
-        logger.info("Files to sync:")
-        if not no_sync_pyproject:
-            logger.info(
-                f"  - [italic]pyproject.toml[/italic]\t[grey]({pyproject_file})[/grey]"
-            )
-        if not no_sync_cff:
-            logger.info(f"  - [italic]CITATION.cff[/italic]\t[grey]({cff_file})[/grey]")
-        if not no_sync_codemeta:
-            logger.info(
-                f"  - [italic]codemeta.json[/italic]\t[grey]({codemeta_file})[/grey]"
-            )
-
-        # sync files
-        sync_command(
-            input_file=input_file,
-            pyproject_file=pyproject_file if not no_sync_pyproject else None,
-            cff_file=cff_file if not no_sync_cff else None,
-            codemeta_file=codemeta_file if not no_sync_codemeta else None,
-        )
-
-    except Exception as e:
-        logger.error(f"[bold red]Error: {e}[/bold red]")
-        logger.debug(f"[red]{traceback.format_exc()}[/red]")
-        raise typer.Exit(code=1)
-
-    logger.info("[bold green]Syncing completed.[/bold green]")
-
-=======
 # add subcommands
 app.add_typer(sync.app, name="sync")
 app.add_typer(init.app, name="init")
->>>>>>> aad103d7
 
 if __name__ == "__main__":
     app()