"""Sync command for somesy."""
import logging
from pathlib import Path

import typer

from somesy.commands import sync as sync_command
from somesy.core.models import SomesyInput

from .util import (
    existing_file_arg_config,
    file_arg_config,
    resolved_somesy_input,
    wrap_exceptions,
)

logger = logging.getLogger("somesy")

app = typer.Typer()


@app.callback(invoke_without_command=True)
@wrap_exceptions
def sync(
    input_file: Path = typer.Option(
        None,
        "--input-file",
        "-i",
        help="Somesy input file path (default: .somesy.toml)",
        **file_arg_config,
    ),
    no_sync_pyproject: bool = typer.Option(
        None,
        "--no-sync-pyproject",
        "-P",
        help="Do not sync pyproject.toml file (default: False)",
    ),
    pyproject_file: Path = typer.Option(
        None,
        "--pyproject-file",
        "-p",
        help="Existing pyproject.toml file path (default: pyproject.toml)",
        **existing_file_arg_config,
    ),
    no_sync_package_json: bool = typer.Option(
        None,
        "--no-sync-package-json",
        "-J",
        help="Do not sync package.json file (default: False)",
    ),
    package_json_file: Path = typer.Option(
        None,
        "--package-json-file",
        "-j",
        help="Existing package.json file path (default: package.json)",
        **existing_file_arg_config,
    ),
    no_sync_julia: bool = typer.Option(
        None,
        "--no-sync-julia",
        "-L",
        help="Do not sync Project.toml (Julia) file (default: False)",
    ),
    julia_file: Path = typer.Option(
        None,
        "--julia-file",
        "-l",
        help="Custom Project.toml (Julia) file path (default: Project.toml)",
        **existing_file_arg_config,
    ),
    no_sync_pom_xml: bool = typer.Option(
        None,
        "--no-sync-pomxml",
        "-X",
        help="Do not sync pom.xml (Java Maven) file (default: False)",
    ),
    pom_xml_file: Path = typer.Option(
        None,
        "--pomxml-file",
        "-x",
        help="Custom pom.xml (Java Maven) file path (default: pom.xml)",
        **existing_file_arg_config,
    ),
    no_sync_cff: bool = typer.Option(
        None,
        "--no-sync-cff",
        "-C",
        help="Do not sync CITATION.cff file (default: False)",
    ),
    cff_file: Path = typer.Option(
        None,
        "--cff-file",
        "-c",
        help="CITATION.cff file path (default: CITATION.cff)",
        **file_arg_config,
    ),
    no_sync_codemeta: bool = typer.Option(
        None,
        "--no-sync-codemeta",
        "-M",
        help="Do not sync codemeta.json file (default: False)",
    ),
    codemeta_file: Path = typer.Option(
        None,
        "--codemeta-file",
        "-m",
<<<<<<< HEAD
        help="Custom codemeta.json file path (default: codemeta.json)",
        **file_arg_config,
=======
        exists=False,
        file_okay=True,
        dir_okay=False,
        writable=True,
        readable=True,
        resolve_path=True,
        help="Custom codemeta.json file path",
    ),
    no_sync_julia: bool = typer.Option(
        None,
        "--no-sync-julia",
        "-L",
        help="Do not sync Project.toml(Julia) file (default: False)",
    ),
    julia_file: Path = typer.Option(
        None,
        "--julia-file",
        "-l",
        exists=True,
        file_okay=True,
        dir_okay=False,
        writable=True,
        readable=True,
        resolve_path=True,
        help="Custom Project.toml(Julia) file path",
>>>>>>> 89b20fe9
    ),
    no_sync_fortran: bool = typer.Option(
        None,
        "--no-sync-fortran",
        "-F",
        help="Do not sync fpm.toml(fortran) file (default: False)",
    ),
    fortran_file: Path = typer.Option(
        None,
        "--fortran-file",
        "-f",
        exists=True,
        file_okay=True,
        dir_okay=False,
        writable=True,
        readable=True,
        resolve_path=True,
        help="Custom fpm.toml(fortran) file path",
    ),
):
    """Sync project metadata input with metadata files."""
    somesy_input = resolved_somesy_input(
        input_file=input_file,
        no_sync_cff=no_sync_cff,
        cff_file=cff_file,
        no_sync_pyproject=no_sync_pyproject,
        pyproject_file=pyproject_file,
        no_sync_package_json=no_sync_package_json,
        package_json_file=package_json_file,
        no_sync_codemeta=no_sync_codemeta,
        codemeta_file=codemeta_file,
        no_sync_julia=no_sync_julia,
        julia_file=julia_file,
<<<<<<< HEAD
        no_sync_pom_xml=no_sync_pom_xml,
        pom_xml_file=pom_xml_file,
=======
        no_sync_fortran=no_sync_fortran,
        fortran_file=fortran_file,
>>>>>>> 89b20fe9
    )
    run_sync(somesy_input)


def run_sync(somesy_input: SomesyInput):
    """Write log messages and run synchronization based on passed config."""
    conf = somesy_input.config
    logger.info("[bold green]Synchronizing project metadata...[/bold green]")
    logger.info("Files to sync:")
    if not conf.no_sync_pyproject:
        logger.info(
            f"  - [italic]pyproject.toml[/italic]:\t[grey]{conf.pyproject_file}[/grey]"
        )
    if not conf.no_sync_package_json:
        logger.info(
            f"  - [italic]package.json[/italic]:\t[grey]{conf.package_json_file}[/grey]"
        )
    if not conf.no_sync_julia:
        logger.info(
            f"  - [italic]Project.toml[/italic]:\t[grey]{conf.julia_file}[/grey]\n"
        )
    if not conf.no_sync_pom_xml:
        logger.info(
            f"  - [italic]pom.xml[/italic]:\t[grey]{conf.pom_xml_file}[/grey]\n"
        )
    if not conf.no_sync_cff:
        logger.info(f"  - [italic]CITATION.cff[/italic]:\t[grey]{conf.cff_file}[/grey]")
    if not conf.no_sync_codemeta:
        logger.info(
            f"  - [italic]codemeta.json[/italic]:\t[grey]{conf.codemeta_file}[/grey]\n"
        )
    if not conf.no_sync_julia:
        logger.info(
            f"  - [italic]Project.toml(Julia)[/italic]:\t[grey]{conf.julia_file}[/grey]"
        )
    if not conf.no_sync_fortran:
        logger.info(
            f"  - [italic]fpm.toml(fortran)[/italic]:\t[grey]{conf.fortran_file}[/grey]"
        )
    # ----
    sync_command(somesy_input)
    # ----
    logger.info("[bold green]Metadata synchronization completed.[/bold green]")<|MERGE_RESOLUTION|>--- conflicted
+++ resolved
@@ -68,6 +68,19 @@
         help="Custom Project.toml (Julia) file path (default: Project.toml)",
         **existing_file_arg_config,
     ),
+    no_sync_fortran: bool = typer.Option(
+        None,
+        "--no-sync-fortran",
+        "-F",
+        help="Do not sync fpm.toml (Fortran) file (default: False)",
+        **existing_file_arg_config,
+    ),
+    fortran_file: Path = typer.Option(
+        None,
+        "--fortran-file",
+        "-f",
+        help="Custom fpm.toml (Fortran) file path (default: fpm.toml)",
+    ),
     no_sync_pom_xml: bool = typer.Option(
         None,
         "--no-sync-pomxml",
@@ -104,54 +117,8 @@
         None,
         "--codemeta-file",
         "-m",
-<<<<<<< HEAD
         help="Custom codemeta.json file path (default: codemeta.json)",
         **file_arg_config,
-=======
-        exists=False,
-        file_okay=True,
-        dir_okay=False,
-        writable=True,
-        readable=True,
-        resolve_path=True,
-        help="Custom codemeta.json file path",
-    ),
-    no_sync_julia: bool = typer.Option(
-        None,
-        "--no-sync-julia",
-        "-L",
-        help="Do not sync Project.toml(Julia) file (default: False)",
-    ),
-    julia_file: Path = typer.Option(
-        None,
-        "--julia-file",
-        "-l",
-        exists=True,
-        file_okay=True,
-        dir_okay=False,
-        writable=True,
-        readable=True,
-        resolve_path=True,
-        help="Custom Project.toml(Julia) file path",
->>>>>>> 89b20fe9
-    ),
-    no_sync_fortran: bool = typer.Option(
-        None,
-        "--no-sync-fortran",
-        "-F",
-        help="Do not sync fpm.toml(fortran) file (default: False)",
-    ),
-    fortran_file: Path = typer.Option(
-        None,
-        "--fortran-file",
-        "-f",
-        exists=True,
-        file_okay=True,
-        dir_okay=False,
-        writable=True,
-        readable=True,
-        resolve_path=True,
-        help="Custom fpm.toml(fortran) file path",
     ),
 ):
     """Sync project metadata input with metadata files."""
@@ -167,13 +134,10 @@
         codemeta_file=codemeta_file,
         no_sync_julia=no_sync_julia,
         julia_file=julia_file,
-<<<<<<< HEAD
+        no_sync_fortran=no_sync_fortran,
+        fortran_file=fortran_file,
         no_sync_pom_xml=no_sync_pom_xml,
         pom_xml_file=pom_xml_file,
-=======
-        no_sync_fortran=no_sync_fortran,
-        fortran_file=fortran_file,
->>>>>>> 89b20fe9
     )
     run_sync(somesy_input)
 
@@ -195,24 +159,21 @@
         logger.info(
             f"  - [italic]Project.toml[/italic]:\t[grey]{conf.julia_file}[/grey]\n"
         )
+    if not conf.no_sync_fortran:
+        logger.info(
+            f"  - [italic]fpm.toml(fortran)[/italic]:\t[grey]{conf.fortran_file}[/grey]"
+        )
     if not conf.no_sync_pom_xml:
         logger.info(
             f"  - [italic]pom.xml[/italic]:\t[grey]{conf.pom_xml_file}[/grey]\n"
         )
+
     if not conf.no_sync_cff:
         logger.info(f"  - [italic]CITATION.cff[/italic]:\t[grey]{conf.cff_file}[/grey]")
     if not conf.no_sync_codemeta:
         logger.info(
             f"  - [italic]codemeta.json[/italic]:\t[grey]{conf.codemeta_file}[/grey]\n"
         )
-    if not conf.no_sync_julia:
-        logger.info(
-            f"  - [italic]Project.toml(Julia)[/italic]:\t[grey]{conf.julia_file}[/grey]"
-        )
-    if not conf.no_sync_fortran:
-        logger.info(
-            f"  - [italic]fpm.toml(fortran)[/italic]:\t[grey]{conf.fortran_file}[/grey]"
-        )
     # ----
     sync_command(somesy_input)
     # ----
