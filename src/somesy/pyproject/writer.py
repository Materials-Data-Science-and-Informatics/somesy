"""Pyproject writers for setuptools and poetry."""

import logging
from pathlib import Path
from typing import Any, List, Optional, Union

import tomlkit
import wrapt
from rich.pretty import pretty_repr
from tomlkit import load

from somesy.core.models import Entity, Person, ProjectMetadata
from somesy.core.writer import IgnoreKey, ProjectMetadataWriter

from .models import PoetryConfig, SetuptoolsConfig

logger = logging.getLogger("somesy")


class PyprojectCommon(ProjectMetadataWriter):
    """Poetry config file handler parsed from pyproject.toml."""

    def __init__(
        self, path: Path, *, section: List[str], model_cls, direct_mappings=None
    ):
        """Poetry config file handler parsed from pyproject.toml.

        See [somesy.core.writer.ProjectMetadataWriter.__init__][].
        """
        self._model_cls = model_cls
        self._section = section
        super().__init__(
            path, create_if_not_exists=False, direct_mappings=direct_mappings or {}
        )

    def _load(self) -> None:
        """Load pyproject.toml file."""
        with open(self.path) as f:
            self._data = tomlkit.load(f)

    def _validate(self) -> None:
        """Validate poetry config using pydantic class.

        In order to preserve toml comments and structure, tomlkit library is used.
        Pydantic class only used for validation.
        """
        config = dict(self._get_property([]))
        logger.debug(
            f"Validating config using {self._model_cls.__name__}: {pretty_repr(config)}"
        )
        self._model_cls(**config)

    def save(self, path: Optional[Path] = None) -> None:
        """Save the pyproject file."""
        path = path or self.path
        with open(path, "w") as f:
            tomlkit.dump(self._data, f)

    def _get_property(
        self, key: Union[str, List[str]], *, remove: bool = False, **kwargs
    ) -> Optional[Any]:
        """Get a property from the pyproject.toml file."""
        key_path = [key] if isinstance(key, str) else key
        full_path = self._section + key_path
        return super()._get_property(full_path, remove=remove, **kwargs)

    def _set_property(self, key: Union[str, List[str], IgnoreKey], value: Any) -> None:
        """Set a property in the pyproject.toml file."""
        if isinstance(key, IgnoreKey):
            return
        key_path = [key] if isinstance(key, str) else key

        if not value:  # remove value and clean up the sub-dict
            self._get_property(key_path, remove=True)
            return

        # get the tomlkit object of the section
        dat = self._get_property([])

        # dig down, create missing nested objects on the fly
        curr = dat
        for key in key_path[:-1]:
            if key not in curr:
                curr.add(key, tomlkit.table())
            curr = curr[key]
        curr[key_path[-1]] = value


class Poetry(PyprojectCommon):
    """Poetry config file handler parsed from pyproject.toml."""

    def __init__(self, path: Path):
        """Poetry config file handler parsed from pyproject.toml.

        See [somesy.core.writer.ProjectMetadataWriter.__init__][].
        """
        super().__init__(path, section=["tool", "poetry"], model_cls=PoetryConfig)

    @staticmethod
    def _from_person(person: Union[Person, Entity]):
        """Convert project metadata person object to poetry string for person format "full name <email>."""
        return person.to_name_email_string()

    @staticmethod
<<<<<<< HEAD
    def _to_person(person: str) -> Optional[Union[Person, Entity]]:
        """Convert from free string to person or entity object."""
        try:
            return Person.from_name_email_string(person)
        except (ValueError, AttributeError):
            logger.warning(f"Cannot convert {person} to Person object, trying Entity.")

        try:
            return Entity.from_name_email_string(person)
        except (ValueError, AttributeError):
            logger.warning(f"Cannot convert {person} to Entity.")
=======
    def _to_person(person_obj: str) -> Optional[Person]:
        """Parse poetry person string to a Person."""
        try:
            return Person.from_name_email_string(person_obj)
        except (ValueError, AttributeError):
            logger.warning(f"Cannot convert {person_obj} to Person object.")
>>>>>>> b294b8cf
            return None


class SetupTools(PyprojectCommon):
    """Setuptools config file handler parsed from setup.cfg."""

    def __init__(self, path: Path):
        """Setuptools config file handler parsed from pyproject.toml.

        See [somesy.core.writer.ProjectMetadataWriter.__init__][].
        """
        section = ["project"]
        mappings = {
            "homepage": ["urls", "homepage"],
            "repository": ["urls", "repository"],
            "documentation": ["urls", "documentation"],
            "license": ["license", "text"],
        }
        super().__init__(
            path, section=section, direct_mappings=mappings, model_cls=SetuptoolsConfig
        )

    @staticmethod
    def _from_person(person: Person):
        """Convert project metadata person object to setuptools dict for person format."""
        response = {"name": person.full_name}
        if person.email:
            response["email"] = person.email
        return response

    @staticmethod
    def _to_person(person: Union[str, dict]) -> Optional[Union[Entity, Person]]:
        """Parse setuptools person string to a Person/Entity."""
        # NOTE: for our purposes, does not matter what are given or family names,
        # we only compare on full_name anyway.
        if isinstance(person, dict):
            temp = str(person["name"])
            if "email" in person:
                temp = f"{temp} <{person['email']}>"
            person = temp

        try:
            return Person.from_name_email_string(person)
        except (ValueError, AttributeError):
            logger.warning(f"Cannot convert {person} to Person object, trying Entity.")

        try:
            return Entity.from_name_email_string(person)
        except (ValueError, AttributeError):
            logger.warning(f"Cannot convert {person} to Entity.")
            return None

    def sync(self, metadata: ProjectMetadata) -> None:
        """Sync metadata with pyproject.toml file and fix license field."""
        super().sync(metadata)

        # if license field has both text and file, remove file
        if (
            self._get_property(["license", "file"]) is not None
            and self._get_property(["license", "text"]) is not None
        ):
            # delete license file property
            self._data["project"]["license"].pop("file")


# ----


class Pyproject(wrapt.ObjectProxy):
    """Class for syncing pyproject file with other metadata files."""

    __wrapped__: Union[SetupTools, Poetry]

    def __init__(self, path: Path):
        """Pyproject wrapper class. Wraps either setuptools or poetry.

        Args:
            path (Path): Path to pyproject.toml file.

        Raises:
            FileNotFoundError: Raised when pyproject.toml file is not found.
            ValueError: Neither project nor tool.poetry object is found in pyproject.toml file.

<<<<<<< HEAD

=======
>>>>>>> b294b8cf
        """
        data = None
        if not path.is_file():
            raise FileNotFoundError(f"pyproject file {path} not found")

        with open(path, "r") as f:
            data = load(f)

        # inspect file to pick suitable project metadata writer
        if "project" in data:
            logger.verbose("Found setuptools-based metadata in pyproject.toml")
            self.__wrapped__ = SetupTools(path)
        elif "tool" in data and "poetry" in data["tool"]:
            logger.verbose("Found poetry-based metadata in pyproject.toml")
            self.__wrapped__ = Poetry(path)
        else:
            msg = "The pyproject.toml file is ambiguous, either add a [project] or [tool.poetry] section"
            raise ValueError(msg)

        super().__init__(self.__wrapped__)<|MERGE_RESOLUTION|>--- conflicted
+++ resolved
@@ -102,7 +102,6 @@
         return person.to_name_email_string()
 
     @staticmethod
-<<<<<<< HEAD
     def _to_person(person: str) -> Optional[Union[Person, Entity]]:
         """Convert from free string to person or entity object."""
         try:
@@ -114,14 +113,6 @@
             return Entity.from_name_email_string(person)
         except (ValueError, AttributeError):
             logger.warning(f"Cannot convert {person} to Entity.")
-=======
-    def _to_person(person_obj: str) -> Optional[Person]:
-        """Parse poetry person string to a Person."""
-        try:
-            return Person.from_name_email_string(person_obj)
-        except (ValueError, AttributeError):
-            logger.warning(f"Cannot convert {person_obj} to Person object.")
->>>>>>> b294b8cf
             return None
 
 
@@ -205,10 +196,6 @@
             FileNotFoundError: Raised when pyproject.toml file is not found.
             ValueError: Neither project nor tool.poetry object is found in pyproject.toml file.
 
-<<<<<<< HEAD
-
-=======
->>>>>>> b294b8cf
         """
         data = None
         if not path.is_file():
