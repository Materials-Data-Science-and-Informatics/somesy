--- conflicted
+++ resolved
@@ -17,56 +17,32 @@
 
 <!-- --8<-- [start:abstract] -->
 
-# SoMeSy
-
-**SoMeSy** (**So**ftware **Me**tadata **Sy**nc) is a CLI tool to keep project metadata organized and in sync.
-
-[I think the above part needs to be visible in the documentation page too (ie move under "description" or extend this section to be included).]: #
-[Somesy (**so**ftware **me**tadata **sy**nc) is a CLI tool to avoid messy software project metadata by keeping it in sync.]:#
+# somesy
+
+Somesy (**so**ftware **me**tadata **sy**nc) is a CLI tool to avoid messy software project metadata by keeping it in sync.
 
 ## Description
 
-To preserve, dicover, reuse and credit software, rich metadata is the key. Best practices for [FAIR](https://www.go-fair.org/fair-principles/) software 
-require metadata to be present at different locations (e.g. tool and programming-language specific configuration files), and mapped according to
-different standards (e.g. [Citation.cff](https://citation-file-format.github.io/) or [Codemeta](https://codemeta.github.io/)).
-
-Software is always in development - versions and maintainers can change, contributors come and go, the version number is regularly increased, the project can 
-be moved to a different location. Consequently software metadata is a moving target and needs frequent updates. This can be _tedious, error-prone 
-and time consuming_ if done manually. Then software project metadata is often rendered incomplete, ambiguous or contradictory over time.
-
-**SoMeSy automates management and synchronization of software project metadata.**
-
-_With using SoMeSy, you update your metadata easily and keep it in order. SoMeSy automatically syncs metadata between different commonly 
-used standards and lets you focus on what matters to you: your actual work._
-
-[I would proopse to update the paragraph according to the following flow: ]: #
-[1. metadata is important - there is a variety of places where it needs to go ]: #
-[2. emerging standards have information that is overlapping between them ]: #
-[4. developing software (which is a moving target) is dynamic and therefore also metadata changes dynamically ]: #
-[5. we need to keep things updated & in sync which is cumbersome if it needs to happen in many places. ]: #
-[Many development tools allow or require to provide information about the software project they are used in. ]: #
-[These tools are often very specific to the programming-language and the task at hand and often come with their own configuration files. ]: #
-[Emerging best practices for FAIR(https://www.go-fair.org/fair-principles/) software metadata require to add even _more_ ]: #
-[files providing information such as the project name, description, version, repository url, license or authors. ]: #
-[If setting up the different files only once would be enough, there would not be an issue. But software is always in development and a moving target - ]: #
-[versions and maintainers can change, contributors come and go, the version number is regularly increased, the project can be moved to a different location. ]: #
-[Maintaining this kind of information and updating it in various files and formats used in the project by hand is _tedious, error-prone and time consuming_. ]: #
-[**Somesy automates the synchronization of general software project metadata** and frees your time to focus on your _actual_ work. ]: #
+Many development tools allow or require to provide information about the software project they are used in.
+These tools are often very specific to the programming-language and the task at hand and often come with their own configuration files.
+Emerging best practices for [FAIR](https://www.go-fair.org/fair-principles/) software metadata require to add even _more_
+files providing information such as the project name, description, version, repository url, license or authors.
+
+If setting up the different files only once would be enough, there would not be an issue. But software is always in development and a moving target -
+versions and maintainers can change, contributors come and go, the version number is regularly increased, the project can be moved to a different location.
+Maintaining this kind of information and updating it in various files and formats used in the project by hand is _tedious, error-prone and time consuming_.
+**Somesy automates the synchronization of general software project metadata** and frees your time to focus on your _actual_ work.
 
 ## Concepts
 
-Providing rich metadata for you software project, requires representing it differently and at different places in parallel.
-SoMeSy uses a **SoMeSy-specific input section** in your **input file** as a ground truth. Here all relevant project metadata is 
-stored and synchronized to different desired **output files**.
-
-[Because the same information is represented in different ways and more or less detail in different files, somesy requires to put all]: #
-[project information in a **somesy-specific input section** is located in a supported **input file**.]: #
-[Somesy will use this as the single source of truth for the supported project metadata fields]: #
-[and can synchronize this information into different **output files**.]: #
-
-SoMeSy **converts** the input information based on our mapping that maximizes information preservation during this process. 
-Then it **updates** the relevant fields in the target file, while keeping other fields unalterd. Furhte rit will updates comments 
-in your TOML and YAML files - which are typically edited manually.
+Because the same information is represented in different ways and more or less detail in different files, somesy requires to put all
+project information in a **somesy-specific input section** is located in a supported **input file**.
+Somesy will use this as the single source of truth for the supported project metadata fields
+and can synchronize this information into different **output files**.
+
+Somesy first **converts** the information as needed for an output, while trying to preserve as much information as possible.
+Then it **carefully updates** the file, while keeping all other fields in the target file unchanged.
+For files that are usually edited by hand, it will even make sure that the comments in your TOML and YAML files stay in place.
 
 ## Supported File Formats
 
@@ -83,45 +59,31 @@
 | pyproject.toml _(poetry)_     | ✓      |
 | pyproject.toml _(setuptools)_ | ✓      |
 | package.json                  | TBD    |
-| mkdocs.yml                    | coming soon |
+| mkdocs.yml                    | TBD    |
 | CITATION.cff                  | ✓      |
-<<<<<<< HEAD
-| codemeta.json                 | coming soon |
-=======
 | codemeta.json                 | ✓      |
->>>>>>> cd599dc3
 
 Somesy does not support **setuptools dynamic fields** in this version.
-[I am not so sure what this means - is this self-explanatory? to me not...]: #
 
 ## Supported Metadata Fields
 
-The below table shows mappings between fields in the currently supported formats. Some of the metadata fields are required inputs in the somesy input file. `somesy` will give an error if required fields are not filled.
-
-| Project Metadata <br> (SoMeSy input) | Poetry Config | SetupTools Config | CITATION.cff    | Requirement  |
-| -------------------------------------| ------------- | ----------------- | --------------- | -------------|
-| name                                 | name          | name              | title           | _required_   |
-| version                              | version       | version           | version         | optional     |
-| description                          | description   | description       | abstract        | _required_   |
-| authors                              | authors       | authors           | authors         | _required_   |
-| maintainers                          | maintainers   | maintainers       | contact         | optional     |
-| keywords                             | keywords      | keywords          | keywords        | optional     |
-| license                              | license       | license           | license         | _required_   |
-| repository                           | repository    | urls.repository   | repository_code | optional     |
-| homepage                             | homepage      | urls.homepage     | url             | optional     |
+The below table shows which fields are mapped to corresponding other fields in the currently supported formats. Some of the metadata fields are required inputs in the somesy input file. `somesy` will give an error if required fields are not filled.
+
+| Project Metadata | Poetry Config | SetupTools Config | CITATION.cff    | Requirement |
+| ---------------- | ------------- | ----------------- | --------------- | ----------- |
+| name             | name          | name              | title           | required    |
+| version          | version       | version           | version         | optional    |
+| description      | description   | description       | abstract        | required    |
+| authors          | authors       | authors           | authors         | required    |
+| maintainers      | maintainers   | maintainers       | contact         | optional    |
+| keywords         | keywords      | keywords          | keywords        | optional    |
+| license          | license       | license           | license         | required    |
+| repository       | repository    | urls.repository   | repository_code | optional    |
+| homepage         | homepage      | urls.homepage     | url             | optional    |
 
 ## Project Metadata
 
-SoMeSy input requires the following information to satisfy the currently supported standards: 
-
-| Field       | Explanation                | IRI to external reference | supported datatype  |
-|-------------|----------------------------|---------------------------|---------------------|
-| name        | name of software project   |                           | String              |
-| version     | current version of project |                           | String              |
-| description | descritption of project    |                           | String              |
-| authors     | software authors           |                           | List of `Person`s   |
-
-[i would propose to alter the below input definitions to a table-like representation similar to the above ]: #
+Somesy input has the information on what is the most important for metadata and standard columns between different file formats. Somesy input columns are explained below.
 
 - name: Software name - String
 - version: Software version - String
@@ -134,13 +96,7 @@
 - repository: The repository URL - String in URL format
 - homepage: The software website - String in URL format
 
-`Person` is a subclass of the Project Metadata, based on the [Citation.CFF version 1.2.0 Person class](add link]. We added contribution relation fields to this `Person` class to differentiate different kinds of contributions to the project. `Person` class fields contain:
-
-| Field       | Explanation                | IRI to external reference | supported datatype  |
-|-------------|----------------------------|---------------------------|---------------------|
-| address     | adress of person           |                           | String              |
-
-[same as above - i would respresent this as a table]: #
+`Person` is a subclass of the Project Metadata, based on the CFF version 1.2.0 Person class. We added contribution relation fields to this `Person` class to appreciate all the contributions to the project. `Person` class fields:
 
 - address: The person's address. - String
 - affiliation: The person's affiliation. - String
@@ -171,13 +127,13 @@
 
 ### Installing somesy
 
-Somesy requires Python `>=3.8`. You can install the package into your current Python environment using:
+Somesy requires Python `>=3.8`. You can install the package just as any other package into your current Python environment using:
 
 ```bash
 $ pip install git+ssh://git@github.com:Materials-Data-Science-and-Informatics/somesy.git
 ```
 
-alternatively you can add it as a dependency into your poetry project:
+or, if you are adding it as a dependency into a poetry project:
 
 ```bash
 $ poetry add git+ssh://git@github.com:Materials-Data-Science-and-Informatics/somesy.git
@@ -185,15 +141,9 @@
 
 ### Use as a CLI tool
 
-<<<<<<< HEAD
-After the installation with pip, you can use somesy as a CLI tool. `somesy sync` command checks input file in the working directory by default. `.somesy.toml` and `pyproject.toml` is checked as input files, ordinarily. Currently, there are 2 output methods for `somesy sync` command, `CITATION.cff` and `pyproject.toml` (either in poetry or setuptools format), and both are synced by default. `CITATION.cff` is created if file does not exists but `pyproject.toml` has to be created beforehand either in poetry or setuptools format. You can disable either output by CLI options.
-
-[it is unclear to me what setuptools format is]: #
-=======
 After the installation with pip, you can use somesy as a CLI tool.
 
 You can see all supported somesy CLI command options using `somesy --help`.
->>>>>>> cd599dc3
 
 The `somesy sync` command checks input file in the working directory by default.
 
@@ -209,8 +159,6 @@
 Configuration of somesy in an input file overrides the defaults, and options passed as CLI arguments override the configuration.
 
 `somesy sync` is designed to be used as a pre-commit hook, so it does not give any output unless there is an error or one of the related flags is set. Also, `somesy` will give an error if there is no output to sync.
-
-[should there not be an output in the CLI like "metadata synced to ... and ... ? ]: #
 
 You can save your CLI inputs to your input file or you can use `somesy config init` command. It records CLI options for `somesy sync` command to given input file. All options are prompted with their default values. The options are saved under [config.cli] table in the input file. You can change the options later by editing the input file. Unlike `somesy sync` command, `somesy config init` command shows the basic output of the command, and shows more if verbose or debug is selected in prompt.
 
@@ -228,7 +176,7 @@
         args: ["-C", "-p", "~/xx/xx/pyproject.toml"]
 ```
 
-### SoMeSy input file
+### Somesy input file
 
 This repository has a `.somesy.toml` file that can be used as a example.
 You can check this additional example for somesy project metadata inputs.
@@ -333,7 +281,6 @@
 If you want to cite this project in your scientific work,
 please use the [citation file](https://citation-file-format.github.io/)
 in the [repository](https://github.com/Materials-Data-Science-and-Informatics/somesy/blob/main/CITATION.cff).
-[this should simply link to the specific citation file, not to the specification of citation cff]: #
 
 <!-- --8<-- [end:citation] -->
 <!-- --8<-- [start:acknowledgements] -->
