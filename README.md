--- conflicted
+++ resolved
@@ -1,10 +1,3 @@
-<<<<<<< HEAD
-# SoMeSy
-
-**SoMeSy** (**So**ftware **Me**tadata **Sy**nc) is a CLI tool to keep project metadata organized and in sync.
-
-[I think the above part needs to be visible in the documentation page too (ie move under "description" or extend this section to be included).]: #  
-=======
 ![Project status](https://img.shields.io/badge/project%20status-alpha-%23ff8000)
 [
 ![Docs](https://img.shields.io/badge/read-docs-success)
@@ -24,39 +17,40 @@
 
 <!-- --8<-- [start:abstract] -->
 
-# somesy
->>>>>>> aad103d7
-
+# SoMeSy
+
+**SoMeSy** (**So**ftware **Me**tadata **Sy**nc) is a CLI tool to keep project metadata organized and in sync.
+
+[I think the above part needs to be visible in the documentation page too (ie move under "description" or extend this section to be included).]: #
+
+Somesy (**so**ftware **me**tadata **sy**nc) is a CLI tool to avoid messy software project metadata by keeping it in sync.
 
 ## Description
 
-Good metadata is important to preserve, dicover, reuse and credit software. Emerging best practices for [FAIR](https://www.go-fair.org/fair-principles/) 
-software metadata require information to be added at different locations (e.g. tool and programming-language specific configuration files), according to 
-different standards (e.g. [Citation.cff](https://citation-file-format.github.io/) or [Codemeta](https://codemeta.github.io/)) and with partial overlap 
-between one another. 
-
-However, software is always in development - versions and maintainers can change, contributors come and go, the version number is regularly increased, 
-the project can be moved to a different location. As a consequence software metadata is a moving target and needs to be frequently updated - in the various 
-locations and in the different formats it is stored in. Doing this manual is _tedious, error-prone and time consuming_ frequently reulting in incomplete, 
-ambiguous or contradicting metadata in software projects. 
-
-**SoMeSy automates management and synchronization of software project metadata.** 
-
-_Avoid ambiguous and contradictory metadata by syncing metadata between different commonly used standards automatically! SoMeSy keeps your metadata in order, 
+Good metadata is important to preserve, dicover, reuse and credit software. Emerging best practices for [FAIR](https://www.go-fair.org/fair-principles/)
+software metadata require information to be added at different locations (e.g. tool and programming-language specific configuration files), according to
+different standards (e.g. [Citation.cff](https://citation-file-format.github.io/) or [Codemeta](https://codemeta.github.io/)) and with partial overlap
+between one another.
+
+However, software is always in development - versions and maintainers can change, contributors come and go, the version number is regularly increased,
+the project can be moved to a different location. As a consequence software metadata is a moving target and needs to be frequently updated - in the various
+locations and in the different formats it is stored in. Doing this manual is _tedious, error-prone and time consuming_ frequently reulting in incomplete,
+ambiguous or contradicting metadata in software projects.
+
+**SoMeSy automates management and synchronization of software project metadata.**
+
+_Avoid ambiguous and contradictory metadata by syncing metadata between different commonly used standards automatically! SoMeSy keeps your metadata in order,
 makes updating it easy and frees your time to focus on your actual work._
 
 [I would proopse to update the paragraph according to the following flow: ]: #
-
 [1. metadata is important - there is a variety of places where it needs to go ]: #
 [2. emerging standards have information that is overlapping between them ]: #
 [4. developing software (which is a moving target) is dynamic and therefore also metadata changes dynamically ]: #
 [5. we need to keep things updated & in sync which is cumbersome if it needs to happen in many places. ]: #
-
 [Many development tools allow or require to provide information about the software project they are used in. ]: #
 [These tools are often very specific to the programming-language and the task at hand and often come with their own configuration files. ]: #
 [Emerging best practices for FAIR(https://www.go-fair.org/fair-principles/) software metadata require to add even _more_ ]: #
 [files providing information such as the project name, description, version, repository url, license or authors. ]: #
-
 [If setting up the different files only once would be enough, there would not be an issue. But software is always in development and a moving target - ]: #
 [versions and maintainers can change, contributors come and go, the version number is regularly increased, the project can be moved to a different location. ]: #
 [Maintaining this kind of information and updating it in various files and formats used in the project by hand is _tedious, error-prone and time consuming_. ]: #
