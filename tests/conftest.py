--- conflicted
+++ resolved
@@ -10,16 +10,13 @@
 from somesy.package_json.writer import PackageJSON
 from somesy.pyproject import Pyproject
 from somesy.julia import Julia
-<<<<<<< HEAD
+from somesy.fortran import Fortran
 from somesy.pom_xml.writer import POM
 
 TEST_DIR = Path(__file__).resolve().parent
 
 TEST_DATA_DIR = TEST_DIR / "data"
 """Location of the test input data."""
-=======
-from somesy.fortran import Fortran
->>>>>>> 89b20fe9
 
 
 class FileTypes(Enum):
@@ -29,11 +26,8 @@
     SOMESY = "somesy"
     PACKAGE_JSON = "package_json"
     JULIA = "julia"
-<<<<<<< HEAD
+    FORTRAN = "fortran"
     POM_XML = "pom_xml"
-=======
-    FORTRAN = "fortran"
->>>>>>> 89b20fe9
 
 
 @pytest.fixture(scope="session", autouse=True)
@@ -87,13 +81,10 @@
                 read_file_name = read_file_path / Path("package.json")
             elif file_type == FileTypes.JULIA:
                 read_file_name = read_file_path / Path("Project.toml")
-<<<<<<< HEAD
+            elif file_type == FileTypes.FORTRAN:
+                read_file_name = read_file_path / Path("fpm.toml")
             elif file_type == FileTypes.POM_XML:
                 read_file_name = read_file_path / Path("pom.xml")
-=======
-            elif file_type == FileTypes.FORTRAN:
-                read_file_name = read_file_path / Path("fpm.toml")
->>>>>>> 89b20fe9
 
             with open(read_file_name, "r") as f:
                 content = f.read()
@@ -142,15 +133,12 @@
             elif file_type == FileTypes.JULIA:
                 read_file_name = read_file_name / Path("Project.toml")
                 file_instances[file_type] = Julia(read_file_name)
-<<<<<<< HEAD
+            elif file_type == FileTypes.FORTRAN:
+                read_file_name = read_file_name / Path("fpm.toml")
+                file_instances[file_type] = Fortran(read_file_name)
             elif file_type == FileTypes.POM_XML:
                 read_file_name = read_file_name / Path("pom.xml")
                 file_instances[file_type] = POM(read_file_name)
-=======
-            elif file_type == FileTypes.FORTRAN:
-                read_file_name = read_file_name / Path("fpm.toml")
-                file_instances[file_type] = Fortran(read_file_name)
->>>>>>> 89b20fe9
 
         return file_instances
 
